use goblin::elf::Elf;
use serde_json::{self, Value as SerdeValue};
use std::error::Error;
use std::ffi::CStr;
use std::os::raw::c_char;
use std::path::PathBuf;

use crate::varnish_builtins::{Func, FuncArg, Obj, Type};

#[repr(C)]
#[derive(Debug)]
struct VmodDataCStruct {
    vrt_major: u32,
    vrt_minor: u32,
    file_id: *const c_char,
    name: *const c_char,
    #[cfg(feature = "varnish7")]
    func_name: *const c_char, // ADDED IN VARNISH 7
    func: *const c_char,
    func_len: i32,
    proto: *const c_char,
    json: *const c_char,
    abi: *const c_char,
}

#[derive(Debug)]
pub struct VmodData {
    pub vrt_major: usize,
    pub vrt_minor: usize,
    pub file_id: String,
    pub name: String,
    pub proto: String,
    pub json: String,
    pub abi: String,
    pub scope: Type,
}

fn parse_vmod_func_args(serde_value_arr: &[SerdeValue]) -> Vec<FuncArg> {
    serde_value_arr
        .iter()
        .filter_map(|arg| -> Option<_> {
            let arg_arr = arg.as_array()?;
<<<<<<< HEAD
            let input_type = arg_arr
                .get(0)?
                .as_str()
                .expect("Failed to find function argument type");
=======
            let input_type = arg_arr.first()?.as_str().unwrap();
>>>>>>> 1903f0f7
            let name = match arg_arr.get(1) {
                Some(SerdeValue::String(str)) => Some(str.to_string()),
                _ => None,
            };
            let default_value = match arg_arr.get(2) {
                Some(SerdeValue::String(str)) => Some(str.to_string()),
                _ => None,
            };
            let optional = match arg_arr.get(4) {
                Some(SerdeValue::Bool(bool)) => *bool,
                _ => false,
            };
            let r#type = match input_type {
                "STRING" => Some(Type::String),
                "STRING_LIST" => Some(Type::String),
                "REGEX" => Some(Type::String),
                "STRANDS" => Some(Type::String),
                "BOOL" => Some(Type::Bool),
                "INT" => Some(Type::Number),
                "REAL" => Some(Type::Number),
                "IP" => Some(Type::IP),
                "DURATION" => Some(Type::Duration),
                "TIME" => Some(Type::Time),
                "BYTES" => Some(Type::String), // for now
                "BLOB" => Some(Type::Blob),
                "BACKEND" => Some(Type::Backend),
                "PROBE" => Some(Type::Probe),
                "ACL" => Some(Type::Acl),
                "HTTP" => Some(Type::Obj(Default::default())), // for now
                "HEADER" => Some(Type::String),
                "ENUM" => {
                    let enum_values = match arg_arr.get(3) {
                        Some(SerdeValue::Array(values)) => Some(
                            values
                                .iter()
                                .filter_map(|val| match val {
                                    SerdeValue::String(str) => Some(str.to_string()),
                                    _ => None,
                                })
                                .collect::<Vec<_>>(),
                        ),
                        _ => None,
                    }?;
                    Some(Type::Enum(enum_values))
                }
                _ => None,
            };

            // return None if no type
            r#type.as_ref()?;

            Some(FuncArg {
                name,
                default_value,
                optional,
                r#type,
            })
        })
        .collect::<Vec<_>>()
}

fn parse_vmod_json_func(
    serde_value_arr: &[SerdeValue],
) -> Result<Func, Box<dyn Error + Send + Sync>> {
    let name = serde_value_arr
        .get(1)
        .ok_or("Missing VMOD func name")?
        .as_str()
        .ok_or("VMOD func name is not string")?
        .to_string();

    let signature_arr = serde_value_arr
        .get(2)
        .ok_or("could not find method signature")?
        .as_array()
        .ok_or("method signature not array")?;

    let ret_types: Vec<String> = signature_arr
        .first()
        .ok_or("Missing return type field")?
        .as_array()
        .ok_or("Return type should be array")?
        .iter()
        .map(|ret_type| -> Result<String, Box<dyn Error>> {
            Ok(ret_type
                .as_str()
                .ok_or("Return type is not string")?
                .to_string())
        })
        .filter_map(|result| result.ok())
        .collect();

    let args = parse_vmod_func_args(&signature_arr[3..]);
    let ret_type = ret_types.first().ok_or("Missing return type")?.as_str();
    let r#return: Option<Box<Type>> = match ret_type {
        "BACKEND" => Some(Box::new(Type::Backend)),
        "STRING" => Some(Box::new(Type::String)),
        "REAL" => Some(Box::new(Type::Number)),
        "INT" => Some(Box::new(Type::Number)),
        "BOOL" => Some(Box::new(Type::Bool)),
        "VOID" => None,
        _ => None,
    };

    Ok(Func {
        name,
        args,
        ret_type: Some(ret_type.to_string()),
        r#return,
        ..Default::default()
    })
}

fn parse_vmod_json_obj(
    serde_value_arr: &[SerdeValue],
) -> Result<Func, Box<dyn Error + Send + Sync>> {
    let name = serde_value_arr
        .get(1)
        .ok_or("Failed to get obj name")?
        .as_str()
        .ok_or("Obj name is not string")?
        .to_string();

    let mut obj = Obj {
        name: name.clone(),
        read_only: true,
        ..Default::default()
    };

    for method_serde_val in serde_value_arr[6..].iter() {
        let method_arr = method_serde_val.as_array().ok_or("Method is not array")?;
        let func = parse_vmod_json_func(method_arr)?;
        obj.properties.insert(func.name.clone(), Type::Func(func));
    }

    let mut func = Func {
        name: name.clone(),
        ret_type: Some(name),
        r#return: Some(Box::new(Type::Obj(obj))),
        ..Default::default()
    };

    if let Some(SerdeValue::Array(ref vmod_init_def)) = serde_value_arr.get(4) {
        if let Some(SerdeValue::Array(ref array_containing_signature)) = vmod_init_def.get(1) {
            if let Some(signature_items) = array_containing_signature.get(4..) {
                func.args = parse_vmod_func_args(signature_items);
            }
        }
    }

    Ok(func)
}

pub fn parse_vmod_json(json: &str) -> Result<Type, Box<dyn Error + Send + Sync>> {
    let json_parsed: Vec<Vec<SerdeValue>> = serde_json::from_str(json)?;
    let mut vmod_obj = Obj {
        read_only: true,
        ..Default::default()
    };

    for row in json_parsed.iter() {
        let row_type = match row.first() {
            Some(SerdeValue::String(str)) => str.as_str(),
            _ => continue,
        };

        match row_type {
            "$VMOD" => {
                /*
                let value = row
                    .get(1)
                    .ok_or("Failed to parse VMOD version")?
                    .as_str()
                    .ok_or("VMOD version is not string")?
                    .to_string();
                vmod_json_data.vmod_version = value;
                */
            }
            "$EVENT" => {
                /*
                let name = row
                    .get(1)
                    .ok_or("Failed to get event name")?
                    .as_str_()
                    .ok_or("Event name is not string")?
                    .to_string();
                vmod_json_data.events.push(name);
                */
            }
            "$FUNC" => {
                if let Ok(func) = parse_vmod_json_func(row) {
                    vmod_obj
                        .properties
                        .insert(func.name.clone(), Type::Func(func));
                }
            }
            "$OBJ" => {
                if let Ok(func) = parse_vmod_json_obj(row) {
                    vmod_obj
                        .properties
                        .insert(func.name.clone(), Type::Func(func));
                }
            }
            _ => {}
        }
    }

    Ok(Type::Obj(vmod_obj))
}

pub async fn read_vmod_lib(
    vmod_name: String,
    path: PathBuf,
) -> Result<VmodData, Box<dyn Error + Send + Sync>> {
    let file = tokio::fs::read(path).await?;
    let elf = Elf::parse(&file)?;

    // Find symbol in symbol table
    let vmod_data_symbol_name = format!("Vmod_{}_Data", vmod_name);
    let vmd_sym = elf
        .dynsyms
        .iter()
        .find(|sym| {
            elf.dynstrtab
                .get_at(sym.st_name)
                .map(|sym_name| sym_name == vmod_data_symbol_name)
                .unwrap_or(false)
        })
        .ok_or("Could not find vmod data symbol")?;

    // Section for the symbol data
    let sec = &elf
        .section_headers
        .get(vmd_sym.st_shndx)
        .expect("Could not find section");

    // Offset in binary for symbol value
    let offset = sec.sh_offset as usize + vmd_sym.st_value as usize - sec.sh_addr as usize;
    // Transmute a pointer to the offset in the file, into a pointer to a VmodDataCStruct
    let vmd = unsafe { &*std::mem::transmute::<*const u8, *const VmodDataCStruct>(&file[offset]) };

    let mut json: &str =
        &(unsafe { CStr::from_ptr(file[(vmd.json as usize)..].as_ptr() as *const c_char) }
            .to_string_lossy());

    if json.starts_with("VMOD_JSON_SPEC\u{2}") {
        json = &(json[(json.find('\u{2}').unwrap() + 1)..json.find('\u{3}').unwrap()]);
    }

    let vmod_json_data = parse_vmod_json(json)?;
    return Ok(VmodData {
        vrt_major: vmd.vrt_major as usize,
        vrt_minor: vmd.vrt_minor as usize,
        name: unsafe { CStr::from_ptr((file[(vmd.name as usize)..].as_ptr()) as *const c_char) }
            .to_string_lossy()
            .to_string(),
        file_id: unsafe {
            CStr::from_ptr((file[(vmd.file_id as usize)..].as_ptr()) as *const c_char)
        }
        .to_string_lossy()
        .to_string(),
        proto: unsafe { CStr::from_ptr((file[(vmd.proto as usize)..].as_ptr()) as *const c_char) }
            .to_string_lossy()
            .to_string(),
        abi: unsafe { CStr::from_ptr((file[(vmd.abi as usize)..].as_ptr()) as *const c_char) }
            .to_string_lossy()
            .to_string(),
        json: json.to_string(),
        scope: vmod_json_data,
    });
}

pub async fn read_vmod_lib_by_name(
    name: String,
    search_paths: Vec<PathBuf>,
) -> Result<Option<VmodData>, Box<dyn Error + Send + Sync>> {
    let file_name = format!("libvmod_{}.so", name);
    for search_path in search_paths {
        let path = search_path.join(&file_name);
        if path.exists() {
            return Ok(read_vmod_lib(name, path).await.map(|result| Some(result))?);
        }
    }

    Ok(None)
}<|MERGE_RESOLUTION|>--- conflicted
+++ resolved
@@ -40,14 +40,10 @@
         .iter()
         .filter_map(|arg| -> Option<_> {
             let arg_arr = arg.as_array()?;
-<<<<<<< HEAD
             let input_type = arg_arr
-                .get(0)?
+                .first()?
                 .as_str()
                 .expect("Failed to find function argument type");
-=======
-            let input_type = arg_arr.first()?.as_str().unwrap();
->>>>>>> 1903f0f7
             let name = match arg_arr.get(1) {
                 Some(SerdeValue::String(str)) => Some(str.to_string()),
                 _ => None,
